/*
 * Copyright (C) 2023 by the geOrchestra PSC
 *
 * This file is part of geOrchestra.
 *
 * geOrchestra is free software: you can redistribute it and/or modify it under
 * the terms of the GNU General Public License as published by the Free
 * Software Foundation, either version 3 of the License, or (at your option)
 * any later version.
 *
 * geOrchestra is distributed in the hope that it will be useful, but WITHOUT
 * ANY WARRANTY; without even the implied warranty of MERCHANTABILITY or
 * FITNESS FOR A PARTICULAR PURPOSE. See the GNU General Public License for
 * more details.
 *
 * You should have received a copy of the GNU General Public License along with
 * geOrchestra. If not, see <http://www.gnu.org/licenses/>.
 */
package org.georchestra.gateway.accounts.admin.ldap;

import static java.util.Objects.requireNonNull;

import org.georchestra.ds.orgs.OrgsDao;
import org.georchestra.ds.orgs.OrgsDaoImpl;
import org.georchestra.ds.roles.RoleDao;
import org.georchestra.ds.roles.RoleDaoImpl;
import org.georchestra.ds.roles.RoleProtected;
import org.georchestra.ds.users.AccountDao;
import org.georchestra.ds.users.AccountDaoImpl;
import org.georchestra.gateway.accounts.admin.AccountManager;
import org.georchestra.gateway.accounts.admin.CreateAccountUserCustomizer;
import org.georchestra.gateway.security.GeorchestraGatewaySecurityConfigProperties;
import org.georchestra.gateway.security.ldap.extended.DemultiplexingUsersApi;
import org.georchestra.gateway.security.ldap.extended.ExtendedLdapConfig;
import org.georchestra.gateway.security.oauth2.OpenIdConnectCustomConfig;
import org.springframework.boot.context.properties.EnableConfigurationProperties;
import org.springframework.context.ApplicationEventPublisher;
import org.springframework.context.annotation.Bean;
import org.springframework.context.annotation.Configuration;
import org.springframework.ldap.core.LdapTemplate;
import org.springframework.ldap.core.support.LdapContextSource;
import org.springframework.ldap.pool.factory.PoolingContextSource;
import org.springframework.ldap.pool.validation.DefaultDirContextValidator;

/**
 * Spring Boot configuration class for geOrchestra's LDAP-based account
 * management.
 * <p>
 * This class defines beans for managing LDAP user accounts, roles, and
 * organizations using Spring LDAP and pooled connections.
 * </p>
 * <p>
 * The configuration is driven by properties defined in
 * {@link GeorchestraGatewaySecurityConfigProperties}.
 * </p>
 */
@Configuration(proxyBeanMethods = false)
@EnableConfigurationProperties({ GeorchestraGatewaySecurityConfigProperties.class, OpenIdConnectCustomConfig.class })
public class GeorchestraLdapAccountManagementConfiguration {

    /**
     * Defines the primary {@link AccountManager} bean using LDAP as the backend.
     *
     * @param eventPublisher         the event publisher for account-related events
     * @param accountDao             the DAO for managing user accounts in LDAP
     * @param roleDao                the DAO for managing roles in LDAP
     * @param orgsDao                the DAO for managing organizations in LDAP
     * @param demultiplexingUsersApi API for resolving users based on OAuth2
     *                               credentials
     * @param configProperties       the security configuration properties
     * @return an instance of {@link LdapAccountsManager}
     */
    @Bean
    AccountManager ldapAccountsManager(//
            ApplicationEventPublisher eventPublisher, //
            AccountDao accountDao, //
            RoleDao roleDao, //
            OrgsDao orgsDao, //
<<<<<<< HEAD
            DemultiplexingUsersApi demultiplexingUsersApi, GeorchestraGatewaySecurityConfigProperties configProperties,
            OpenIdConnectCustomConfig providerConfig) {

=======
            DemultiplexingUsersApi demultiplexingUsersApi,
            GeorchestraGatewaySecurityConfigProperties configProperties) {
>>>>>>> 2f86428b
        return new LdapAccountsManager(eventPublisher::publishEvent, accountDao, roleDao, orgsDao,
                demultiplexingUsersApi, configProperties, providerConfig);
    }

    /**
     * Registers a {@link CreateAccountUserCustomizer} bean to handle automatic
     * account creation when a user logs in via trusted authentication mechanisms.
     *
     * @param accountManager the account manager responsible for user retrieval and
     *                       creation
     * @return a {@link CreateAccountUserCustomizer} instance
     */
    @Bean
    CreateAccountUserCustomizer createAccountUserCustomizer(AccountManager accountManager) {
        return new CreateAccountUserCustomizer(accountManager);
    }

    /**
     * Creates an LDAP context source for connecting to a single LDAP directory.
     *
     * @param config the LDAP configuration properties
     * @return a configured {@link LdapContextSource} instance
     */
    @Bean
    LdapContextSource singleContextSource(GeorchestraGatewaySecurityConfigProperties config) {
        ExtendedLdapConfig ldapConfig = config.extendedEnabled().get(0);
        LdapContextSource singleContextSource = new LdapContextSource();
        singleContextSource.setUrl(ldapConfig.getUrl());
        singleContextSource.setBase(ldapConfig.getBaseDn());
        singleContextSource.setUserDn(ldapConfig.getAdminDn().orElseThrow());
        singleContextSource.setPassword(ldapConfig.getAdminPassword().orElseThrow());
        return singleContextSource;
    }

    /**
     * Configures a pooling LDAP context source to optimize connection management.
     *
     * @param singleContextSource the base LDAP context source
     * @return a {@link PoolingContextSource} with connection pooling enabled
     */
    @Bean
    PoolingContextSource contextSource(LdapContextSource singleContextSource) {
        PoolingContextSource contextSource = new PoolingContextSource();
        contextSource.setContextSource(singleContextSource);
        contextSource.setDirContextValidator(new DefaultDirContextValidator());
        contextSource.setTestOnBorrow(true);
        contextSource.setMaxActive(8);
        contextSource.setMinIdle(1);
        contextSource.setMaxIdle(8);
        contextSource.setMaxTotal(-1);
        contextSource.setMaxWait(-1);
        return contextSource;
    }

    /**
     * Creates an {@link LdapTemplate} for interacting with LDAP.
     *
     * @param contextSource the pooled LDAP context source
     * @return an initialized {@link LdapTemplate}
     */
    @Bean
    LdapTemplate ldapTemplate(PoolingContextSource contextSource) {
        return new LdapTemplate(contextSource);
    }

    /**
     * Creates a {@link RoleDao} implementation for managing LDAP roles.
     *
     * @param ldapTemplate the LDAP template for querying LDAP
     * @param config       the security configuration properties
     * @return a configured {@link RoleDaoImpl}
     */
    @Bean
    RoleDao roleDao(LdapTemplate ldapTemplate, GeorchestraGatewaySecurityConfigProperties config) {
        RoleDaoImpl impl = new RoleDaoImpl();
        impl.setLdapTemplate(ldapTemplate);
        impl.setRoleSearchBaseDN(config.extendedEnabled().get(0).getRolesRdn());
        return impl;
    }

    /**
     * Creates an {@link OrgsDao} implementation for managing LDAP organizations.
     *
     * @param ldapTemplate the LDAP template for querying LDAP
     * @param config       the security configuration properties
     * @return a configured {@link OrgsDaoImpl}
     */
    @Bean
    OrgsDao orgsDao(LdapTemplate ldapTemplate, GeorchestraGatewaySecurityConfigProperties config) {
        OrgsDaoImpl impl = new OrgsDaoImpl();
        impl.setLdapTemplate(ldapTemplate);
        ExtendedLdapConfig ldapConfig = config.extendedEnabled().get(0);
        impl.setBasePath(ldapConfig.getBaseDn());
        impl.setOrgSearchBaseDN(ldapConfig.getOrgsRdn());
        impl.setPendingOrgSearchBaseDN(ldapConfig.getPendingOrgsRdn());
        return impl;
    }

    /**
     * Creates an {@link AccountDao} implementation for managing user accounts in
     * LDAP.
     *
     * @param ldapTemplate the LDAP template for querying LDAP
     * @param config       the security configuration properties
     * @return a configured {@link AccountDaoImpl}
     */
    @Bean
    AccountDao accountDao(LdapTemplate ldapTemplate, GeorchestraGatewaySecurityConfigProperties config) {
        ExtendedLdapConfig ldapConfig = config.extendedEnabled().get(0);
        AccountDaoImpl impl = new AccountDaoImpl(ldapTemplate);
        impl.setBasePath(ldapConfig.getBaseDn());
        impl.setUserSearchBaseDN(ldapConfig.getUsersRdn());
        impl.setRoleSearchBaseDN(ldapConfig.getRolesRdn());
        impl.setPendingUserSearchBaseDN("ou=pendingusers");
        impl.setOrgSearchBaseDN(requireNonNull(ldapConfig.getOrgsRdn()));
        impl.setPendingOrgSearchBaseDN("ou=pendingorgs");
        impl.init();
        return impl;
    }

    /**
     * Defines role protection rules for preventing modification of critical roles.
     *
     * @return a {@link RoleProtected} instance with predefined protected roles
     */
    @Bean
    RoleProtected roleProtected() {
        RoleProtected roleProtected = new RoleProtected();
        roleProtected.setListOfprotectedRoles(
                new String[] { "ADMINISTRATOR", "GN_.*", "ORGADMIN", "REFERENT", "USER", "SUPERUSER" });
        return roleProtected;
    }
}<|MERGE_RESOLUTION|>--- conflicted
+++ resolved
@@ -76,14 +76,10 @@
             AccountDao accountDao, //
             RoleDao roleDao, //
             OrgsDao orgsDao, //
-<<<<<<< HEAD
-            DemultiplexingUsersApi demultiplexingUsersApi, GeorchestraGatewaySecurityConfigProperties configProperties,
+            DemultiplexingUsersApi demultiplexingUsersApi, //
+            GeorchestraGatewaySecurityConfigProperties configProperties, //
             OpenIdConnectCustomConfig providerConfig) {
 
-=======
-            DemultiplexingUsersApi demultiplexingUsersApi,
-            GeorchestraGatewaySecurityConfigProperties configProperties) {
->>>>>>> 2f86428b
         return new LdapAccountsManager(eventPublisher::publishEvent, accountDao, roleDao, orgsDao,
                 demultiplexingUsersApi, configProperties, providerConfig);
     }
